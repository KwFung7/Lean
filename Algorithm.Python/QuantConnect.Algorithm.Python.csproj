--- conflicted
+++ resolved
@@ -60,12 +60,9 @@
     <Content Include="Alphas\ShareClassMeanReversionAlpha.py" />
     <Content Include="Alphas\TripleLeverageETFPairVolatilityDecayAlpha.py" />
     <Content Include="Alphas\VIXDualThrustAlpha.py" />
-<<<<<<< HEAD
     <Content Include="AltData\SECReport8KAlgorithm.py" />
-=======
     <Content Include="AltData\SmartInsiderTransactionAlgorithm.py" />
     <Content Include="AltData\USTreasuryYieldCurveRateAlgorithm.py" />
->>>>>>> 20f9b57a
     <Content Include="AltData\PsychSignalSentimentAlgorithm.py" />
     <Content Include="AltData\TradingEconomicsAlgorithm.py" />
     <Content Include="AltData\TiingoNewsAlgorithm.py" />
